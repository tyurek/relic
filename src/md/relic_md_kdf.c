/*
 * RELIC is an Efficient LIbrary for Cryptography
 * Copyright (C) 2007-2019 RELIC Authors
 *
 * This file is part of RELIC. RELIC is legal property of its developers,
 * whose names are not listed here. Please refer to the COPYRIGHT file
 * for contact information.
 *
 * RELIC is free software; you can redistribute it and/or modify it under the
 * terms of the version 2.1 (or later) of the GNU Lesser General Public License
 * as published by the Free Software Foundation; or version 2.0 of the Apache
 * License as published by the Apache Software Foundation. See the LICENSE files
 * for more details.
 *
 * RELIC is distributed in the hope that it will be useful, but WITHOUT ANY
 * WARRANTY; without even the implied warranty of MERCHANTABILITY or FITNESS FOR
 * A PARTICULAR PURPOSE. See the LICENSE files for more details.
 *
 * You should have received a copy of the GNU Lesser General Public or the
 * Apache License along with RELIC. If not, see <https://www.gnu.org/licenses/>
 * or <https://www.apache.org/licenses/>.
 */

/**
 * @file
 *
 * Implementation of a Key Derivation function.
 *
 * @ingroup md
 */

#include <string.h>

#include "relic_conf.h"
#include "relic_core.h"
#include "relic_util.h"
#include "relic_md.h"

/*============================================================================*/
/* Public definitions                                                         */
/*============================================================================*/

void md_kdf1(uint8_t *key, int key_len, const uint8_t *in,
		int in_len) {
	uint32_t i, j, d;
<<<<<<< HEAD
	uint8_t* buffer = RLC_ALLOCA(uint8_t, in_len + sizeof(uint32_t));
	uint8_t* t = RLC_ALLOCA(uint8_t, key_len + MD_LEN);
=======
	uint8_t buffer[in_len + sizeof(uint32_t)];
	uint8_t t[key_len + RLC_MD_LEN];
>>>>>>> 43aaea81

	/* d = ceil(kLen/hLen). */
	d = RLC_CEIL(key_len, RLC_MD_LEN);
	memcpy(buffer, in, in_len);
	for (i = 0; i < d; i++) {
		j = util_conv_big(i);
		/* c = integer_to_string(c, 4). */
		memcpy(buffer + in_len, &j, sizeof(uint32_t));
		/* t = t || hash(z || c). */
		md_map(t + i * RLC_MD_LEN, buffer, in_len + sizeof(uint32_t));
	}
	memcpy(key, t, key_len);
}

void md_kdf2(uint8_t *key, int key_len, const uint8_t *in,
		int in_len) {
	uint32_t i, j, d;
<<<<<<< HEAD
    uint8_t* buffer = RLC_ALLOCA(uint8_t, in_len + sizeof(uint32_t));
    uint8_t* t = RLC_ALLOCA(uint8_t, key_len + MD_LEN);
=======
	uint8_t buffer[in_len + sizeof(uint32_t)];
	uint8_t t[key_len + RLC_MD_LEN];
>>>>>>> 43aaea81

	/* d = ceil(kLen/hLen). */
	d = RLC_CEIL(key_len, RLC_MD_LEN);
	memcpy(buffer, in, in_len);
	for (i = 1; i <= d; i++) {
		j = util_conv_big(i);
		/* c = integer_to_string(c, 4). */
		memcpy(buffer + in_len, &j, sizeof(uint32_t));
		/* t = t || hash(z || c). */
		md_map(t + (i - 1) * RLC_MD_LEN, buffer, in_len + sizeof(uint32_t));
	}
	memcpy(key, t, key_len);
}<|MERGE_RESOLUTION|>--- conflicted
+++ resolved
@@ -43,13 +43,8 @@
 void md_kdf1(uint8_t *key, int key_len, const uint8_t *in,
 		int in_len) {
 	uint32_t i, j, d;
-<<<<<<< HEAD
 	uint8_t* buffer = RLC_ALLOCA(uint8_t, in_len + sizeof(uint32_t));
 	uint8_t* t = RLC_ALLOCA(uint8_t, key_len + MD_LEN);
-=======
-	uint8_t buffer[in_len + sizeof(uint32_t)];
-	uint8_t t[key_len + RLC_MD_LEN];
->>>>>>> 43aaea81
 
 	/* d = ceil(kLen/hLen). */
 	d = RLC_CEIL(key_len, RLC_MD_LEN);
@@ -67,13 +62,8 @@
 void md_kdf2(uint8_t *key, int key_len, const uint8_t *in,
 		int in_len) {
 	uint32_t i, j, d;
-<<<<<<< HEAD
-    uint8_t* buffer = RLC_ALLOCA(uint8_t, in_len + sizeof(uint32_t));
-    uint8_t* t = RLC_ALLOCA(uint8_t, key_len + MD_LEN);
-=======
-	uint8_t buffer[in_len + sizeof(uint32_t)];
-	uint8_t t[key_len + RLC_MD_LEN];
->>>>>>> 43aaea81
+  uint8_t* buffer = RLC_ALLOCA(uint8_t, in_len + sizeof(uint32_t));
+  uint8_t* t = RLC_ALLOCA(uint8_t, key_len + MD_LEN);
 
 	/* d = ceil(kLen/hLen). */
 	d = RLC_CEIL(key_len, RLC_MD_LEN);
