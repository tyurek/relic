/*
 * RELIC is an Efficient LIbrary for Cryptography
 * Copyright (C) 2007-2019 RELIC Authors
 *
 * This file is part of RELIC. RELIC is legal property of its developers,
 * whose names are not listed here. Please refer to the COPYRIGHT file
 * for contact information.
 *
 * RELIC is free software; you can redistribute it and/or modify it under the
 * terms of the version 2.1 (or later) of the GNU Lesser General Public License
 * as published by the Free Software Foundation; or version 2.0 of the Apache
 * License as published by the Apache Software Foundation. See the LICENSE files
 * for more details.
 *
 * RELIC is distributed in the hope that it will be useful, but WITHOUT ANY
 * WARRANTY; without even the implied warranty of MERCHANTABILITY or FITNESS FOR
 * A PARTICULAR PURPOSE. See the LICENSE files for more details.
 *
 * You should have received a copy of the GNU Lesser General Public or the
 * Apache License along with RELIC. If not, see <https://www.gnu.org/licenses/>
 * or <https://www.apache.org/licenses/>.
 */

/**
 * @file
 *
 * Implementation of Hash-based Message Authentication Code.
 *
 * @ingroup md
 */

#include <string.h>

#include "relic_conf.h"
#include "relic_core.h"
#include "relic_util.h"
#include "relic_md.h"

/*============================================================================*/
/* Public definitions                                                         */
/*============================================================================*/

void md_hmac(uint8_t *mac, const uint8_t *in, int in_len, const uint8_t *key,
		int key_len) {
#if MD_MAP == SHONE || MD_MAP == SH224 || MD_MAP == SH256 || MD_MAP == BLAKE2S_160 || MD_MAP == BLAKE2S_256
    #define block_size 64
#elif MD_MAP == SH384 || MD_MAP == SH512
    #define block_size  128
#endif
<<<<<<< HEAD
    uint8_t opad[block_size + MD_LEN];
    uint8_t *ipad = RELIC_ALLOCA(uint8_t, block_size + in_len);
	uint8_t _key[MAX(MD_LEN, block_size)];
=======
	uint8_t opad[block_size + MD_LEN], ipad[block_size + in_len];
	uint8_t _key[RLC_MAX(MD_LEN, block_size)];
>>>>>>> 90251bff

	if (key_len > block_size) {
		md_map(_key, key, key_len);
		key = _key;
		key_len = MD_LEN;
	}
	if (key_len <= block_size) {
		memcpy(_key, key, key_len);
		memset(_key + key_len, 0, block_size - key_len);
		key = _key;
	}
	for (int i = 0; i < block_size; i++) {
		opad[i] = 0x5C ^ key[i];
		ipad[i] = 0x36 ^ key[i];
	}
	memcpy(ipad + block_size, in, in_len);
	md_map(opad + block_size, ipad, block_size + in_len);
	md_map(mac, opad, block_size + MD_LEN);
}<|MERGE_RESOLUTION|>--- conflicted
+++ resolved
@@ -47,14 +47,9 @@
 #elif MD_MAP == SH384 || MD_MAP == SH512
     #define block_size  128
 #endif
-<<<<<<< HEAD
     uint8_t opad[block_size + MD_LEN];
     uint8_t *ipad = RELIC_ALLOCA(uint8_t, block_size + in_len);
-	uint8_t _key[MAX(MD_LEN, block_size)];
-=======
-	uint8_t opad[block_size + MD_LEN], ipad[block_size + in_len];
 	uint8_t _key[RLC_MAX(MD_LEN, block_size)];
->>>>>>> 90251bff
 
 	if (key_len > block_size) {
 		md_map(_key, key, key_len);
