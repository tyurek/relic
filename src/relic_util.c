/*
 * RELIC is an Efficient LIbrary for Cryptography
 * Copyright (C) 2007-2019 RELIC Authors
 *
 * This file is part of RELIC. RELIC is legal property of its developers,
 * whose names are not listed here. Please refer to the COPYRIGHT file
 * for contact information.
 *
 * RELIC is free software; you can redistribute it and/or modify it under the
 * terms of the version 2.1 (or later) of the GNU Lesser General Public License
 * as published by the Free Software Foundation; or version 2.0 of the Apache
 * License as published by the Apache Software Foundation. See the LICENSE files
 * for more details.
 *
 * RELIC is distributed in the hope that it will be useful, but WITHOUT ANY
 * WARRANTY; without even the implied warranty of MERCHANTABILITY or FITNESS FOR
 * A PARTICULAR PURPOSE. See the LICENSE files for more details.
 *
 * You should have received a copy of the GNU Lesser General Public or the
 * Apache License along with RELIC. If not, see <https://www.gnu.org/licenses/>
 * or <https://www.apache.org/licenses/>.
 */

/**
 * @file
 *
 * Implementation of useful configuration routines.
 *
 * @ingroup relic
 */

#include <stdio.h>
#include <stdarg.h>
#include <ctype.h>
#include <inttypes.h>

#include "relic_core.h"
#include "relic_conf.h"
#include "relic_util.h"
#include "relic_types.h"

#if ARCH == ARM && OPSYS == DROID
#include <android/log.h>
#endif

#ifdef _MSC_VER
#include <intrin.h>
#endif

/*============================================================================*/
/* Private definitions                                                        */
/*============================================================================*/

/**
 * Buffer to hold printed messages.
 */
#if ARCH == AVR

#ifndef QUIET
volatile char print_buf[128 + 1];
volatile char *util_print_ptr;

#if OPSYS == DUINO
/**
 * Send byte to serial port.
 */
void uart_putchar(char c, FILE *stream) {
	if (c == '\n') {
		uart_putchar('\r', stream);
	}
	loop_until_bit_is_set(UCSR0A, UDRE0);
	UDR0 = c;
}

/**
 * Stream for serial port.
 */
FILE uart_output = FDEV_SETUP_STREAM(uart_putchar, NULL, _FDEV_SETUP_WRITE);

#endif
#endif

#endif /* QUIET */

/*============================================================================*/
/* Public definitions                                                         */
/*============================================================================*/

uint32_t util_conv_endian(uint32_t i) {
	uint32_t i1, i2, i3, i4;
	i1 = i & 0xFF;
	i2 = (i >> 8) & 0xFF;
	i3 = (i >> 16) & 0xFF;
	i4 = (i >> 24) & 0xFF;

	return ((uint32_t) i1 << 24) | ((uint32_t) i2 << 16) | ((uint32_t) i3 << 8)
			| i4;
}

uint32_t util_conv_big(uint32_t i) {
#ifdef BIGED
	return i;
#else
	return util_conv_endian(i);
#endif
}

uint32_t util_conv_little(uint32_t i) {
#ifndef BIGED
	return util_conv_endian(i);
#else
	return i;
#endif
}

char util_conv_char(dig_t i) {
#if WSIZE == 8 || WSIZE == 16
	/* Avoid tables to save up some memory. This is not performance-critical. */
	if (i < 10) {
		return i + '0';
	}
	if (i < 36) {
		return (i - 10) + 'A';
	}
	if (i < 62) {
		return (i - 36) + 'a';
	}
	if (i == 62) {
		return '+';
	} else {
		return '/';
	}
#else
	/* Use a table. */
	static const char conv_table[] =
			"0123456789ABCDEFGHIJKLMNOPQRSTUVWXYZabcdefghijklmnopqrstuvwxyz+/";
	return conv_table[i];
#endif
}

int util_bits_dig(dig_t a) {
#if WSIZE == 8 || WSIZE == 16
	static const uint8_t table[16] = {
		0, 1, 2, 2, 3, 3, 3, 3, 4, 4, 4, 4, 4, 4, 4, 4
	};
#endif
#if WSIZE == 8
	if (a >> 4 == 0) {
		return table[a & 0xF];
	} else {
		return table[a >> 4] + 4;
	}
	return 0;
#elif WSIZE == 16
	int offset;

	if (a >= ((dig_t)1 << 8)) {
		offset = 8;
	} else {
		offset = 0;
	}
	a = a >> offset;
	if (a >> 4 == 0) {
		return table[a & 0xF] + offset;
	} else {
		return table[a >> 4] + 4 + offset;
	}
	return 0;
#elif WSIZE == 32
<<<<<<< HEAD
#ifdef _MSC_VER
    return DIGIT - __lzcnt(a);
#else
	return DIGIT - __builtin_clz(a);
#endif
#elif WSIZE == 64
#ifdef _MSC_VER
    return DIGIT - __lzcnt64(a);
#else
	return DIGIT - __builtin_clzll(a);
=======
	return RLC_DIG - __builtin_clz(a);
#elif WSIZE == 64
	return RLC_DIG - __builtin_clzll(a);
>>>>>>> 90251bff
#endif
#endif
}

int util_cmp_const(const void *a, const void *b, int size) {
	const uint8_t *_a = (const uint8_t *)a;
	const uint8_t *_b = (const uint8_t *)b;
	uint8_t result = 0;
	int i;

	for (i = 0; i < size; i++) {
		result |= _a[i] ^ _b[i];
	}

	return (result == 0 ? RLC_EQ : RLC_NE);
}

void util_print(const char *format, ...) {
#ifndef QUIET
#if ARCH == AVR && !defined(OPSYS)
	util_print_ptr = print_buf + 1;
	va_list list;
	va_start(list, format);
	vsnprintf_P((char *)util_print_ptr, sizeof(print_buf) - 1, format, list);
	va_end(list);
	print_buf[0] = (uint8_t)2;
#elif ARCH == AVR && OPSYS == DUINO
	stdout = &uart_output;
	va_list list;
	va_start(list, format);
	vsnprintf_P((char *)print_buf, sizeof(print_buf), format, list);
	printf("%s", (char *)print_buf);
	va_end(list);
#elif ARCH == MSP && !defined(OPSYS)
	va_list list;
	va_start(list, format);
	vprintf(format, list);
	va_end(list);
#elif ARCH == ARM && OPSYS == DROID
	va_list list;
	va_start(list, format);
	__android_log_vprint(ANDROID_LOG_INFO, "relic-toolkit", format, list);
	va_end(list);
#else
	va_list list;
	va_start(list, format);
	vprintf(format, list);
	fflush(stdout);
	va_end(list);
#endif
#endif
}

void util_print_dig(dig_t a, int pad) {
#if RLC_DIG == 64
	if (pad) {
		util_print("%.16" PRIX64, (uint64_t) a);
	} else {
		util_print("%" PRIX64, (uint64_t) a);
	}
#elif RLC_DIG == 32
	if (pad) {
		util_print("%.8" PRIX32, (uint32_t) a);
	} else {
		util_print("%" PRIX32, (uint32_t) a);
	}
#elif RLC_DIG == 16
	if (pad) {
		util_print("%.4" PRIX16, (uint16_t) a);
	} else {
		util_print("%" PRIX16, (uint16_t) a);
	}
#else
	if (pad) {
		util_print("%.2" PRIX8, (uint8_t)a);
	} else {
		util_print("%" PRIX8, (uint8_t)a);
	}
#endif
}<|MERGE_RESOLUTION|>--- conflicted
+++ resolved
@@ -167,22 +167,16 @@
 	}
 	return 0;
 #elif WSIZE == 32
-<<<<<<< HEAD
 #ifdef _MSC_VER
-    return DIGIT - __lzcnt(a);
-#else
-	return DIGIT - __builtin_clz(a);
+    return RLC_DIG - __lzcnt(a);
+#else
+	return RLC_DIG - __builtin_clz(a);
 #endif
 #elif WSIZE == 64
 #ifdef _MSC_VER
-    return DIGIT - __lzcnt64(a);
-#else
-	return DIGIT - __builtin_clzll(a);
-=======
-	return RLC_DIG - __builtin_clz(a);
-#elif WSIZE == 64
+    return RLC_DIG - __lzcnt64(a);
+#else
 	return RLC_DIG - __builtin_clzll(a);
->>>>>>> 90251bff
 #endif
 #endif
 }
