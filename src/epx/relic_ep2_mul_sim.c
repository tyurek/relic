--- conflicted
+++ resolved
@@ -171,12 +171,8 @@
 	ep2_t t[1 << EP_WIDTH];
 	bn_t n;
 	int l0, l1, w = EP_WIDTH / 2;
-<<<<<<< HEAD
-	uint8_t *w0 = RELIC_ALLOCA(uint8_t, CEIL(2 * FP_BITS, w)),
-        *w1 = RELIC_ALLOCA(uint8_t, CEIL(2 * FP_BITS, w));
-=======
-	uint8_t w0[RLC_CEIL(2 * RLC_FP_BITS, w)], w1[RLC_CEIL(2 * RLC_FP_BITS, w)];
->>>>>>> 90251bff
+	uint8_t *w0 = RELIC_ALLOCA(uint8_t, RLC_CEIL(2 * RLC_FP_BITS, w)),
+        *w1 = RELIC_ALLOCA(uint8_t, RLC_CEIL(2 * RLC_FP_BITS, w));
 
 	bn_null(n);
 
