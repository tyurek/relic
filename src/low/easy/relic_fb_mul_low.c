/*
 * RELIC is an Efficient LIbrary for Cryptography
 * Copyright (C) 2007-2019 RELIC Authors
 *
 * This file is part of RELIC. RELIC is legal property of its developers,
 * whose names are not listed here. Please refer to the COPYRIGHT file
 * for contact information.
 *
 * RELIC is free software; you can redistribute it and/or modify it under the
 * terms of the version 2.1 (or later) of the GNU Lesser General Public License
 * as published by the Free Software Foundation; or version 2.0 of the Apache
 * License as published by the Apache Software Foundation. See the LICENSE files
 * for more details.
 *
 * RELIC is distributed in the hope that it will be useful, but WITHOUT ANY
 * WARRANTY; without even the implied warranty of MERCHANTABILITY or FITNESS FOR
 * A PARTICULAR PURPOSE. See the LICENSE files for more details.
 *
 * You should have received a copy of the GNU Lesser General Public or the
 * Apache License along with RELIC. If not, see <https://www.gnu.org/licenses/>
 * or <https://www.apache.org/licenses/>.
 */

/**
 * @file
 *
 * Implementation of the low-level binary field bit shifting functions.
 *
 * @ingroup fb
 */

#include <stdlib.h>

#include "relic_fb.h"
#include "relic_fb_low.h"
#include "relic_bn_low.h"
#include "relic_util.h"
#include "relic_alloc.h"

/*============================================================================*/
/* Public definitions                                                         */
/*============================================================================*/

void fb_mul1_low(dig_t *c, const dig_t *a, dig_t digit) {
	int j, k;
	dig_t b1, b2;

	if (digit == 0) {
		dv_zero(c, RLC_FB_DIGS + 1);
		return;
	}
	if (digit == 1) {
		dv_copy(c, a, RLC_FB_DIGS);
		c[RLC_FB_DIGS] = 0;
		return;
	}

	c[RLC_FB_DIGS] = fb_lshb_low(c, a, util_bits_dig(digit) - 1);
	for (int i = util_bits_dig(digit) - 2; i > 0; i--) {
		if (digit & ((dig_t)1 << i)) {
			j = RLC_DIG - i;
			b1 = a[0];
			c[0] ^= (b1 << i);
			for (k = 1; k < RLC_FB_DIGS; k++) {
				b2 = a[k];
				c[k] ^= ((b2 << i) | (b1 >> j));
				b1 = b2;
			}
			c[RLC_FB_DIGS] ^= (b1 >> j);
		}
	}
	if (digit & (dig_t)1) {
		for (int i = 0; i < RLC_FB_DIGS; i++) {
			c[i] ^= a[i];
		}
	}
}

void fb_muln_low(dig_t *c, const dig_t *a, const dig_t *b) {
	rlc_align dig_t t[16][RLC_FB_DIGS + 1];
	dig_t r0, r1, r2, r4, r8, u, carry, *tmpc;
	const dig_t *tmpa;
	int i, j;

	for (i = 0; i < 2 * RLC_FB_DIGS; i++) {
		c[i] = 0;
	}

	for (i = 0; i < 16; i++) {
		dv_zero(t[i], RLC_FB_DIGS + 1);
	}

	u = 0;
	for (i = 0; i < RLC_FB_DIGS; i++) {
		r1 = r0 = b[i];
		r2 = (r0 << 1) | (u >> (RLC_DIG - 1));
		r4 = (r0 << 2) | (u >> (RLC_DIG - 2));
		r8 = (r0 << 3) | (u >> (RLC_DIG - 3));
		t[0][i] = 0;
		t[1][i] = r1;
		t[2][i] = r2;
		t[3][i] = r1 ^ r2;
		t[4][i] = r4;
		t[5][i] = r1 ^ r4;
		t[6][i] = r2 ^ r4;
		t[7][i] = r1 ^ r2 ^ r4;
		t[8][i] = r8;
		t[9][i] = r1 ^ r8;
		t[10][i] = r2 ^ r8;
		t[11][i] = r1 ^ r2 ^ r8;
		t[12][i] = r4 ^ r8;
		t[13][i] = r1 ^ r4 ^ r8;
		t[14][i] = r2 ^ r4 ^ r8;
		t[15][i] = r1 ^ r2 ^ r4 ^ r8;
		u = r1;
	}

	if (u > 0) {
		r2 = u >> (RLC_DIG - 1);
		r4 = u >> (RLC_DIG - 2);
		r8 = u >> (RLC_DIG - 3);
		t[0][RLC_FB_DIGS] = t[1][RLC_FB_DIGS] = 0;
		t[2][RLC_FB_DIGS] = t[3][RLC_FB_DIGS] = r2;
		t[4][RLC_FB_DIGS] = t[5][RLC_FB_DIGS] = r4;
		t[6][RLC_FB_DIGS] = t[7][RLC_FB_DIGS] = r2 ^ r4;
		t[8][RLC_FB_DIGS] = t[9][RLC_FB_DIGS] = r8;
		t[10][RLC_FB_DIGS] = t[11][RLC_FB_DIGS] = r2 ^ r8;
		t[12][RLC_FB_DIGS] = t[13][RLC_FB_DIGS] = r4 ^ r8;
		t[14][RLC_FB_DIGS] = t[15][RLC_FB_DIGS] = r2 ^ r4 ^ r8;
	}

	for (i = RLC_DIG - 4; i > 0; i -= 4) {
		tmpa = a;
		tmpc = c;
		for (j = 0; j < RLC_FB_DIGS; j++, tmpa++, tmpc++) {
			u = (*tmpa >> i) & 0x0F;
			fb_addn_low(tmpc, tmpc, t[u]);
			*(tmpc + RLC_FB_DIGS) ^= t[u][RLC_FB_DIGS];
		}
		carry = fb_lshb_low(c, c, 4);
		fb_lshb_low(c + RLC_FB_DIGS, c + RLC_FB_DIGS, 4);
		c[RLC_FB_DIGS] ^= carry;
	}

	for (j = 0; j < RLC_FB_DIGS; j++, a++, c++) {
		u = *a & 0x0F;
		fb_addn_low(c, c, t[u]);
		*(c + RLC_FB_DIGS) ^= t[u][RLC_FB_DIGS];
	}
}

void fb_muld_low(dig_t *c, const dig_t *a, const dig_t *b, int size) {
<<<<<<< HEAD

    dig_t *tt = RELIC_ALLOCA(dig_t, 16 * (size + 1));
	dig_t *t[16];
=======
	rlc_align dig_t t[16][size + 1];
>>>>>>> 90251bff
	dig_t u, r0, r1, r2, r4, r8, *tmpc;
	const dig_t *tmpa;
	int i, j;

    for(i =0; i < 16; i++)
        t[i] = tt + i * (size + 1);

	dv_zero(c, 2 * size);

	for (i = 0; i < 16; i++) {
		dv_zero(t[i], size + 1);
	}

	u = 0;
	for (i = 0; i < size; i++) {
		r1 = r0 = b[i];
		r2 = (r0 << 1) | (u >> (RLC_DIG - 1));
		r4 = (r0 << 2) | (u >> (RLC_DIG - 2));
		r8 = (r0 << 3) | (u >> (RLC_DIG - 3));
		t[0][i] = 0;
		t[1][i] = r1;
		t[2][i] = r2;
		t[3][i] = r1 ^ r2;
		t[4][i] = r4;
		t[5][i] = r1 ^ r4;
		t[6][i] = r2 ^ r4;
		t[7][i] = r1 ^ r2 ^ r4;
		t[8][i] = r8;
		t[9][i] = r1 ^ r8;
		t[10][i] = r2 ^ r8;
		t[11][i] = r1 ^ r2 ^ r8;
		t[12][i] = r4 ^ r8;
		t[13][i] = r1 ^ r4 ^ r8;
		t[14][i] = r2 ^ r4 ^ r8;
		t[15][i] = r1 ^ r2 ^ r4 ^ r8;
		u = r1;
	}

	if (u > 0) {
		r2 = u >> (RLC_DIG - 1);
		r4 = u >> (RLC_DIG - 2);
		r8 = u >> (RLC_DIG - 3);
		t[0][size] = t[1][size] = 0;
		t[2][size] = t[3][size] = r2;
		t[4][size] = t[5][size] = r4;
		t[6][size] = t[7][size] = r2 ^ r4;
		t[8][size] = t[9][size] = r8;
		t[10][size] = t[11][size] = r2 ^ r8;
		t[12][size] = t[13][size] = r4 ^ r8;
		t[14][size] = t[15][size] = r2 ^ r4 ^ r8;
	}

	for (i = RLC_DIG - 4; i > 0; i -= 4) {
		tmpa = a;
		tmpc = c;
		for (j = 0; j < size; j++, tmpa++, tmpc++) {
			u = (*tmpa >> i) & 0x0F;
			fb_addd_low(tmpc, tmpc, t[u], size + 1);
		}
		bn_lshb_low(c, c, 2 * size, 4);
	}

	for (j = 0; j < size; j++, a++, c++) {
		u = *a & 0x0F;
		fb_addd_low(c, c, t[u], size + 1);
	}
}

void fb_mulm_low(dig_t *c, const dig_t *a, const dig_t *b) {
	rlc_align dig_t t[2 * RLC_FB_DIGS];

	fb_muln_low(t, a, b);
	fb_rdc(c, t);
}<|MERGE_RESOLUTION|>--- conflicted
+++ resolved
@@ -150,13 +150,9 @@
 }
 
 void fb_muld_low(dig_t *c, const dig_t *a, const dig_t *b, int size) {
-<<<<<<< HEAD
 
     dig_t *tt = RELIC_ALLOCA(dig_t, 16 * (size + 1));
 	dig_t *t[16];
-=======
-	rlc_align dig_t t[16][size + 1];
->>>>>>> 90251bff
 	dig_t u, r0, r1, r2, r4, r8, *tmpc;
 	const dig_t *tmpa;
 	int i, j;
