--- conflicted
+++ resolved
@@ -61,13 +61,8 @@
 int cp_ecss_sig(bn_t e, bn_t s, uint8_t *msg, int len, bn_t d) {
 	bn_t n, k, x, r;
 	ec_t p;
-<<<<<<< HEAD
-	uint8_t hash[MD_LEN];
+	uint8_t hash[RLC_MD_LEN];
 	uint8_t *m = RLC_ALLOCA(uint8_t, len + FC_BYTES);
-=======
-	uint8_t hash[RLC_MD_LEN];
-	uint8_t m[len + FC_BYTES];
->>>>>>> 43aaea81
 	int result = RLC_OK;
 
 	bn_null(n);
@@ -127,13 +122,8 @@
 int cp_ecss_ver(bn_t e, bn_t s, uint8_t *msg, int len, ec_t q) {
 	bn_t n, ev, rv;
 	ec_t p;
-<<<<<<< HEAD
-	uint8_t hash[MD_LEN];
+	uint8_t hash[RLC_MD_LEN];
 	uint8_t *m = RLC_ALLOCA(uint8_t, len + FC_BYTES);
-=======
-	uint8_t hash[RLC_MD_LEN];
-	uint8_t m[len + FC_BYTES];
->>>>>>> 43aaea81
 	int result = 0;
 
 	bn_null(n);
