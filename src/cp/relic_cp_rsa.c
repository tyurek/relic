/*
 * RELIC is an Efficient LIbrary for Cryptography
 * Copyright (C) 2007-2019 RELIC Authors
 *
 * This file is part of RELIC. RELIC is legal property of its developers,
 * whose names are not listed here. Please refer to the COPYRIGHT file
 * for contact information.
 *
 * RELIC is free software; you can redistribute it and/or modify it under the
 * terms of the version 2.1 (or later) of the GNU Lesser General Public License
 * as published by the Free Software Foundation; or version 2.0 of the Apache
 * License as published by the Apache Software Foundation. See the LICENSE files
 * for more details.
 *
 * RELIC is distributed in the hope that it will be useful, but WITHOUT ANY
 * WARRANTY; without even the implied warranty of MERCHANTABILITY or FITNESS FOR
 * A PARTICULAR PURPOSE. See the LICENSE files for more details.
 *
 * You should have received a copy of the GNU Lesser General Public or the
 * Apache License along with RELIC. If not, see <https://www.gnu.org/licenses/>
 * or <https://www.apache.org/licenses/>.
 */

/**
 * @file
 *
 * Implementation of the RSA cryptosystem.
 *
 * @ingroup cp
 */

#include <string.h>

#include "relic_core.h"
#include "relic_conf.h"
#include "relic_rand.h"
#include "relic_bn.h"
#include "relic_util.h"
#include "relic_cp.h"
#include "relic_md.h"

/*============================================================================*/
/* Private definitions                                                        */
/*============================================================================*/

/**
 * Length of chosen padding scheme.
 */
#if CP_RSAPD == PKCS1
#define RSA_PAD_LEN		(11)
#elif CP_RSAPD == PKCS2
#define RSA_PAD_LEN		(2 * RLC_MD_LEN + 2)
#else
#define RSA_PAD_LEN		(2)
#endif

/**
 * Identifier for encrypted messages.
 */
#define RSA_PUB			(02)

/**
 * Identifier for signed messages.
 */
#define RSA_PRV			(01)

/**
 * Byte used as padding unit.
 */
#define RSA_PAD			(0xFF)

/**
 * Byte used as padding unit in PSS signatures.
 */
#define RSA_PSS			(0xBC)

/**
 * Identifier for encryption.
 */
#define RSA_ENC				1

/**
 * Identifier for decryption.
 */
#define RSA_DEC				2

/**
 * Identifier for signature.
 */
#define RSA_SIG				3

/**
 * Identifier for verification.
 */
#define RSA_VER				4

/**
 * Identifier for second encryption step.
 */
#define RSA_ENC_FIN			5

/**
 * Identifier for second sining step.
 */
#define RSA_SIG_FIN			6

/**
 * Identifier for signature of a precomputed hash.
 */
#define RSA_SIG_HASH		7

/**
 * Identifier for verification of a precomputed hash.
 */
#define RSA_VER_HASH		8

#if CP_RSAPD == BASIC

/**
 * Applies or removes simple encryption padding.
 *
 * @param[out] m		- the buffer to pad.
 * @param[out] p_len	- the number of added pad bytes.
 * @param[in] m_len		- the message length in bytes.
 * @param[in] k_len		- the key length in bytes.
 * @param[in] operation	- flag to indicate the operation type.
 * @return RLC_ERR if errors occurred, RLC_OK otherwise.
 */
static int pad_basic(bn_t m, int *p_len, int m_len, int k_len, int operation) {
	uint8_t pad = 0;
	int result = RLC_OK;
	bn_t t;

	TRY {
		bn_null(t);
		bn_new(t);

		switch (operation) {
			case RSA_ENC:
			case RSA_SIG:
			case RSA_SIG_HASH:
				/* EB = 00 | FF | D. */
				bn_zero(m);
				bn_lsh(m, m, 8);
				bn_add_dig(m, m, RSA_PAD);
				/* Make room for the real message. */
				bn_lsh(m, m, m_len * 8);
				break;
			case RSA_DEC:
			case RSA_VER:
			case RSA_VER_HASH:
				/* EB = 00 | FF | D. */
				m_len = k_len - 1;
				bn_rsh(t, m, 8 * m_len);
				if (!bn_is_zero(t)) {
					result = RLC_ERR;
				}
				*p_len = 1;
				do {
					(*p_len)++;
					m_len--;
					bn_rsh(t, m, 8 * m_len);
					pad = (uint8_t)t->dp[0];
				} while (pad == 0);
				if (pad != RSA_PAD) {
					result = RLC_ERR;
				}
				bn_mod_2b(m, m, (k_len - *p_len) * 8);
				break;
		}
	}
	CATCH_ANY {
		result = RLC_ERR;
	}
	FINALLY {
		bn_free(t);
	}
	return result;
}

#endif

#if CP_RSAPD == PKCS1

/**
 * ASN.1 identifier of the hash function SHA-1.
 */
static const uint8_t shone_id[] =
		{ 0x30, 0x21, 0x30, 0x09, 0x06, 0x05, 0x2b, 0x0e, 0x03, 0x02, 0x1a,
			0x05, 0x00, 0x04, 0x14 };

/**
 * ASN.1 identifier of the hash function SHA-224.
 */
static const uint8_t sh224_id[] =
		{ 0x30, 0x2d, 0x30, 0x0d, 0x06, 0x09, 0x60, 0x86, 0x48, 0x01, 0x65,
			0x03, 0x04, 0x02, 0x04, 0x05, 0x00, 0x04, 0x1c };

/**
 * ASN.1 identifier of the hash function SHA-256.
 */
static const uint8_t sh256_id[] =
		{ 0x30, 0x31, 0x30, 0x0d, 0x06, 0x09, 0x60, 0x86, 0x48, 0x01, 0x65,
			0x03, 0x04, 0x02, 0x01, 0x05, 0x00, 0x04, 0x20 };

/**
 * ASN.1 identifier of the hash function SHA-384.
 */
static const uint8_t sh384_id[] =
		{ 0x30, 0x41, 0x30, 0x0d, 0x06, 0x09, 0x60, 0x86, 0x48, 0x01, 0x65,
			0x03, 0x04, 0x02, 0x02, 0x05, 0x00, 0x04, 0x30 };

/**
 * ASN.1 identifier of the hash function SHA-512.
 */
static const uint8_t sh512_id[] =
		{ 0x30, 0x51, 0x30, 0x0d, 0x06, 0x09, 0x60, 0x86, 0x48, 0x01, 0x65,
			0x03, 0x04, 0x02, 0x03, 0x05, 0x00, 0x04, 0x40 };

/**
 * Returns a pointer to the ASN.1 identifier of a hash function according to the
 * PKCS#1 v1.5 padding standard.
 *
 * @param[in] md			- the hash function.
 * @param[in, out] len		- the length of the identifier.
 * @return The pointer to the hash function identifier.
 */
static uint8_t *hash_id(int md, int *len) {
	switch (md) {
		case SHONE:
			*len = sizeof(shone_id);
			return (uint8_t *)shone_id;
		case SH224:
			*len = sizeof(sh224_id);
			return (uint8_t *)sh224_id;
		case SH256:
			*len = sizeof(sh256_id);
			return (uint8_t *)sh256_id;
		case SH384:
			*len = sizeof(sh384_id);
			return (uint8_t *)sh384_id;
		case SH512:
			*len = sizeof(sh512_id);
			return (uint8_t *)sh512_id;
		default:
			THROW(ERR_NO_VALID);
			return NULL;
	}
}

/**
 * Applies or removes a PKCS#1 v1.5 encryption padding.
 *
 * @param[out] m		- the buffer to pad.
 * @param[out] p_len	- the number of added pad bytes.
 * @param[in] m_len		- the message length in bytes.
 * @param[in] k_len		- the key length in bytes.
 * @param[in] operation	- flag to indicate the operation type.
 * @return RLC_ERR if errors occurred, RLC_OK otherwise.
 */
static int pad_pkcs1(bn_t m, int *p_len, int m_len, int k_len, int operation) {
	uint8_t *id, pad = 0;
	int len, result = RLC_OK;
	bn_t t;

	bn_null(t);

	TRY {
		bn_new(t);

		switch (operation) {
			case RSA_ENC:
				/* EB = 00 | 02 | PS | 00 | D. */
				bn_zero(m);
				bn_lsh(m, m, 8);
				bn_add_dig(m, m, RSA_PUB);

				*p_len = k_len - 3 - m_len;
				for (int i = 0; i < *p_len; i++) {
					bn_lsh(m, m, 8);
					do {
						rand_bytes(&pad, 1);
					} while (pad == 0);
					bn_add_dig(m, m, pad);
				}
				bn_lsh(m, m, 8);
				bn_add_dig(m, m, 0);
				/* Make room for the real message. */
				bn_lsh(m, m, m_len * 8);
				break;
			case RSA_DEC:
				m_len = k_len - 1;
				bn_rsh(t, m, 8 * m_len);
				if (!bn_is_zero(t)) {
					result = RLC_ERR;
				}

				*p_len = m_len;
				m_len--;
				bn_rsh(t, m, 8 * m_len);
				pad = (uint8_t)t->dp[0];
				if (pad != RSA_PUB) {
					result = RLC_ERR;
				}
				do {
					m_len--;
					bn_rsh(t, m, 8 * m_len);
					pad = (uint8_t)t->dp[0];
				} while (pad != 0);
				/* Remove padding and trailing zero. */
				*p_len -= (m_len - 1);
				bn_mod_2b(m, m, (k_len - *p_len) * 8);
				break;
			case RSA_SIG:
				/* EB = 00 | 01 | PS | 00 | D. */
				id = hash_id(MD_MAP, &len);
				bn_zero(m);
				bn_lsh(m, m, 8);
				bn_add_dig(m, m, RSA_PRV);

				*p_len = k_len - 3 - m_len - len;
				for (int i = 0; i < *p_len; i++) {
					bn_lsh(m, m, 8);
					bn_add_dig(m, m, RSA_PAD);
				}
				bn_lsh(m, m, 8);
				bn_add_dig(m, m, 0);
				bn_lsh(m, m, 8 * len);
				bn_read_bin(t, id, len);
				bn_add(m, m, t);
				/* Make room for the real message. */
				bn_lsh(m, m, m_len * 8);
				break;
			case RSA_SIG_HASH:
				/* EB = 00 | 01 | PS | 00 | D. */
				bn_zero(m);
				bn_lsh(m, m, 8);
				bn_add_dig(m, m, RSA_PRV);

				*p_len = k_len - 3 - m_len;
				for (int i = 0; i < *p_len; i++) {
					bn_lsh(m, m, 8);
					bn_add_dig(m, m, RSA_PAD);
				}
				bn_lsh(m, m, 8);
				bn_add_dig(m, m, 0);
				/* Make room for the real message. */
				bn_lsh(m, m, m_len * 8);
				break;
			case RSA_VER:
				m_len = k_len - 1;
				bn_rsh(t, m, 8 * m_len);
				if (!bn_is_zero(t)) {
					result = RLC_ERR;
				}
				m_len--;
				bn_rsh(t, m, 8 * m_len);
				pad = (uint8_t)t->dp[0];
				if (pad != RSA_PRV) {
					result = RLC_ERR;
				}
				do {
					m_len--;
					bn_rsh(t, m, 8 * m_len);
					pad = (uint8_t)t->dp[0];
				} while (pad != 0 && m_len > 0);
				if (m_len == 0) {
					result = RLC_ERR;
				}
				/* Remove padding and trailing zero. */
				id = hash_id(MD_MAP, &len);
				m_len -= len;

				bn_rsh(t, m, m_len * 8);
				int r = 0;
				for (int i = 0; i < len; i++) {
					pad = (uint8_t)t->dp[0];
					r |= pad - id[len - i - 1];
					bn_rsh(t, t, 8);
				}
				*p_len = k_len - m_len;
				bn_mod_2b(m, m, m_len * 8);
				result = (r == 0 ? RLC_OK : RLC_ERR);
				break;
			case RSA_VER_HASH:
				m_len = k_len - 1;
				bn_rsh(t, m, 8 * m_len);
				if (!bn_is_zero(t)) {
					result = RLC_ERR;
				}
				m_len--;
				bn_rsh(t, m, 8 * m_len);
				pad = (uint8_t)t->dp[0];
				if (pad != RSA_PRV) {
					result = RLC_ERR;
				}
				do {
					m_len--;
					bn_rsh(t, m, 8 * m_len);
					pad = (uint8_t)t->dp[0];
				} while (pad != 0 && m_len > 0);
				if (m_len == 0) {
					result = RLC_ERR;
				}
				/* Remove padding and trailing zero. */
				*p_len = k_len - m_len;
				bn_mod_2b(m, m, m_len * 8);
				break;
		}
	}
	CATCH_ANY {
		result = RLC_ERR;
	}
	FINALLY {
		bn_free(t);
	}
	return result;
}

#endif

#if CP_RSAPD == PKCS2

/**
 * Applies or removes a PKCS#1 v2.1 encryption padding.
 *
 * @param[out] m		- the buffer to pad.
 * @param[out] p_len	- the number of added pad bytes.
 * @param[in] m_len		- the message length in bytes.
 * @param[in] k_len		- the key length in bytes.
 * @param[in] operation	- flag to indicate the operation type.
 * @return RLC_ERR if errors occurred, RLC_OK otherwise.
 */
static int pad_pkcs2(bn_t m, int *p_len, int m_len, int k_len, int operation) {
	uint8_t pad, h1[RLC_MD_LEN], h2[RLC_MD_LEN], mask[k_len];
	int result = RLC_OK;
	bn_t t;

	bn_null(t);

	TRY {
		bn_new(t);

		switch (operation) {
			case RSA_ENC:
				/* DB = lHash | PS | 01 | D. */
				md_map(h1, NULL, 0);
				bn_read_bin(m, h1, RLC_MD_LEN);
				*p_len = k_len - 2 * RLC_MD_LEN - 2 - m_len;
				bn_lsh(m, m, *p_len * 8);
				bn_lsh(m, m, 8);
				bn_add_dig(m, m, 0x01);
				/* Make room for the real message. */
				bn_lsh(m, m, m_len * 8);
				break;
			case RSA_ENC_FIN:
				/* EB = 00 | maskedSeed | maskedDB. */
				rand_bytes(h1, RLC_MD_LEN);
				md_mgf1(mask, k_len - RLC_MD_LEN - 1, h1, RLC_MD_LEN);
				bn_read_bin(t, mask, k_len - RLC_MD_LEN - 1);
				for (int i = 0; i < t->used; i++) {
					m->dp[i] ^= t->dp[i];
				}
				bn_write_bin(mask, k_len - RLC_MD_LEN - 1, m);
				md_mgf1(h2, RLC_MD_LEN, mask, k_len - RLC_MD_LEN - 1);
				for (int i = 0; i < RLC_MD_LEN; i++) {
					h1[i] ^= h2[i];
				}
				bn_read_bin(t, h1, RLC_MD_LEN);
				bn_lsh(t, t, 8 * (k_len - RLC_MD_LEN - 1));
				bn_add(t, t, m);
				bn_copy(m, t);
				break;
			case RSA_DEC:
				m_len = k_len - 1;
				bn_rsh(t, m, 8 * m_len);
				if (!bn_is_zero(t)) {
					result = RLC_ERR;
				}
				m_len -= RLC_MD_LEN;
				bn_rsh(t, m, 8 * m_len);
				bn_write_bin(h1, RLC_MD_LEN, t);
				bn_mod_2b(m, m, 8 * m_len);
				bn_write_bin(mask, m_len, m);
				md_mgf1(h2, RLC_MD_LEN, mask, m_len);
				for (int i = 0; i < RLC_MD_LEN; i++) {
					h1[i] ^= h2[i];
				}
				md_mgf1(mask, k_len - RLC_MD_LEN - 1, h1, RLC_MD_LEN);
				bn_read_bin(t, mask, k_len - RLC_MD_LEN - 1);
				for (int i = 0; i < t->used; i++) {
					m->dp[i] ^= t->dp[i];
				}
				m_len -= RLC_MD_LEN;
				bn_rsh(t, m, 8 * m_len);
				bn_write_bin(h2, RLC_MD_LEN, t);
				md_map(h1, NULL, 0);
				pad = 0;
				for (int i = 0; i < RLC_MD_LEN; i++) {
					pad |= h1[i] - h2[i];
				}
				if (result == RLC_OK) {
					result = (pad ? RLC_ERR : RLC_OK);
				}
				bn_mod_2b(m, m, 8 * m_len);
				*p_len = bn_size_bin(m);
				(*p_len)--;
				bn_rsh(t, m, *p_len * 8);
				if (bn_cmp_dig(t, 1) != RLC_EQ) {
					result = RLC_ERR;
				}
				bn_mod_2b(m, m, *p_len * 8);
				*p_len = k_len - *p_len;
				break;
			case RSA_SIG:
			case RSA_SIG_HASH:
				/* M' = 00 00 00 00 00 00 00 00 | H(M). */
				bn_zero(m);
				bn_lsh(m, m, 64);
				/* Make room for the real message. */
				bn_lsh(m, m, RLC_MD_LEN * 8);
				break;
			case RSA_SIG_FIN:
				memset(mask, 0, 8);
				bn_write_bin(mask + 8, RLC_MD_LEN, m);
				md_map(h1, mask, RLC_MD_LEN + 8);
				bn_read_bin(m, h1, RLC_MD_LEN);
				md_mgf1(mask, k_len - RLC_MD_LEN - 1, h1, RLC_MD_LEN);
				bn_read_bin(t, mask, k_len - RLC_MD_LEN - 1);
				t->dp[0] ^= 0x01;
				/* m_len is now the size in bits of the modulus. */
				bn_lsh(t, t, 8 * RLC_MD_LEN);
				bn_add(m, t, m);
				bn_lsh(m, m, 8);
				bn_add_dig(m, m, RSA_PSS);
				for (int i = m_len - 1; i < 8 * k_len; i++) {
					bn_set_bit(m, i, 0);
				}
				break;
			case RSA_VER:
			case RSA_VER_HASH:
				bn_mod_2b(t, m, 8);
				if (bn_cmp_dig(t, RSA_PSS) != RLC_EQ) {
					result = RLC_ERR;
				} else {
					for (int i = m_len; i < 8 * k_len; i++) {
						if (bn_get_bit(m, i) != 0) {
							result = RLC_ERR;
						}
					}
					bn_rsh(m, m, 8);
					bn_mod_2b(t, m, 8 * RLC_MD_LEN);
					bn_write_bin(h2, RLC_MD_LEN, t);
					bn_rsh(m, m, 8 * RLC_MD_LEN);
					bn_write_bin(h1, RLC_MD_LEN, t);
					md_mgf1(mask, k_len - RLC_MD_LEN - 1, h1, RLC_MD_LEN);
					bn_read_bin(t, mask, k_len - RLC_MD_LEN - 1);
					for (int i = 0; i < t->used; i++) {
						m->dp[i] ^= t->dp[i];
					}
					m->dp[0] ^= 0x01;
					for (int i = m_len - 1; i < 8 * k_len; i++) {
						bn_set_bit(m, i - ((RLC_MD_LEN + 1) * 8), 0);
					}
					if (!bn_is_zero(m)) {
						result = RLC_ERR;
					}
					bn_read_bin(m, h2, RLC_MD_LEN);
					*p_len = k_len - RLC_MD_LEN;
				}
				break;
		}
	}
	CATCH_ANY {
		result = RLC_ERR;
	}
	FINALLY {
		bn_free(t);
	}

	return result;
}

#endif

/*============================================================================*/
/* Public definitions                                                         */
/*============================================================================*/

#if CP_RSA == BASIC || !defined(STRIP)

int cp_rsa_gen_basic(rsa_t pub, rsa_t prv, int bits) {
	bn_t t, r;
	int result = RLC_OK;

	if (pub == NULL || prv == NULL || bits == 0) {
		return RLC_ERR;
	}

	bn_null(t);
	bn_null(r);

	TRY {
		bn_new(t);
		bn_new(r);

		/* Generate different primes p and q. */
		do {
			bn_gen_prime(prv->p, bits / 2);
			bn_gen_prime(prv->q, bits / 2);
		} while (bn_cmp(prv->p, prv->q) == RLC_EQ);

		/* Swap p and q so that p is smaller. */
		if (bn_cmp(prv->p, prv->q) == RLC_LT) {
			bn_copy(t, prv->p);
			bn_copy(prv->p, prv->q);
			bn_copy(prv->q, t);
		}

		bn_mul(pub->n, prv->p, prv->q);
		bn_copy(prv->n, pub->n);
		bn_sub_dig(prv->p, prv->p, 1);
		bn_sub_dig(prv->q, prv->q, 1);

		bn_mul(t, prv->p, prv->q);

		bn_set_2b(pub->e, 16);
		bn_add_dig(pub->e, pub->e, 1);

		bn_gcd_ext(r, prv->d, NULL, pub->e, t);
		if (bn_sign(prv->d) == RLC_NEG) {
			bn_add(prv->d, prv->d, t);
		}

		if (bn_cmp_dig(r, 1) == RLC_EQ) {
			bn_add_dig(prv->p, prv->p, 1);
			bn_add_dig(prv->q, prv->q, 1);
		}
	}
	CATCH_ANY {
		result = RLC_ERR;
	}
	FINALLY {
		bn_free(t);
		bn_free(r);
	}

	return result;
}

#endif

#if CP_RSA == QUICK || !defined(STRIP)

int cp_rsa_gen_quick(rsa_t pub, rsa_t prv, int bits) {
	bn_t t, r;
	int result = RLC_OK;

	if (pub == NULL || prv == NULL || bits == 0) {
		return RLC_ERR;
	}

	bn_null(t);
	bn_null(r);

	TRY {
		bn_new(t);
		bn_new(r);

		/* Generate different primes p and q. */
		do {
			bn_gen_prime(prv->p, bits / 2);
			bn_gen_prime(prv->q, bits / 2);
		} while (bn_cmp(prv->p, prv->q) == RLC_EQ);

		/* Swap p and q so that p is smaller. */
		if (bn_cmp(prv->p, prv->q) == RLC_LT) {
			bn_copy(t, prv->p);
			bn_copy(prv->p, prv->q);
			bn_copy(prv->q, t);
		}

		/* n = pq. */
		bn_mul(pub->n, prv->p, prv->q);
		bn_copy(prv->n, pub->n);
		bn_sub_dig(prv->p, prv->p, 1);
		bn_sub_dig(prv->q, prv->q, 1);

		/* phi(n) = (p - 1)(q - 1). */
		bn_mul(t, prv->p, prv->q);

		bn_set_2b(pub->e, 16);
		bn_add_dig(pub->e, pub->e, 1);

		/* d = e^(-1) mod phi(n). */
		bn_gcd_ext(r, prv->d, NULL, pub->e, t);
		if (bn_sign(prv->d) == RLC_NEG) {
			bn_add(prv->d, prv->d, t);
		}

		if (bn_cmp_dig(r, 1) == RLC_EQ) {
			/* dP = d mod (p - 1). */
			bn_mod(prv->dp, prv->d, prv->p);
			/* dQ = d mod (q - 1). */
			bn_mod(prv->dq, prv->d, prv->q);

			bn_add_dig(prv->p, prv->p, 1);
			bn_add_dig(prv->q, prv->q, 1);

			/* qInv = q^(-1) mod p. */
			bn_gcd_ext(r, prv->qi, NULL, prv->q, prv->p);
			if (bn_sign(prv->qi) == RLC_NEG) {
				bn_add(prv->qi, prv->qi, prv->p);
			}

			result = RLC_OK;
		}
	}
	CATCH_ANY {
		result = RLC_ERR;
	}
	FINALLY {
		bn_free(t);
		bn_free(r);
	}

	return result;
}

#endif

int cp_rsa_enc(uint8_t *out, int *out_len, uint8_t *in, int in_len, rsa_t pub) {
	bn_t m, eb;
	int size, pad_len, result = RLC_OK;

	bn_null(m);
	bn_null(eb);

	size = bn_size_bin(pub->n);

	if (pub == NULL || in_len <= 0 || in_len > (size - RSA_PAD_LEN)) {
		return RLC_ERR;
	}

	TRY {
		bn_new(m);
		bn_new(eb);

		bn_zero(m);
		bn_zero(eb);

#if CP_RSAPD == BASIC
		if (pad_basic(eb, &pad_len, in_len, size, RSA_ENC) == RLC_OK) {
#elif CP_RSAPD == PKCS1
		if (pad_pkcs1(eb, &pad_len, in_len, size, RSA_ENC) == RLC_OK) {
#elif CP_RSAPD == PKCS2
		if (pad_pkcs2(eb, &pad_len, in_len, size, RSA_ENC) == RLC_OK) {
#endif
			bn_read_bin(m, in, in_len);
			bn_add(eb, eb, m);

#if CP_RSAPD == PKCS2
			pad_pkcs2(eb, &pad_len, in_len, size, RSA_ENC_FIN);
#endif
			bn_mxp(eb, eb, pub->e, pub->n);

			if (size <= *out_len) {
				*out_len = size;
				memset(out, 0, *out_len);
				bn_write_bin(out, size, eb);
			} else {
				result = RLC_ERR;
			}
		} else {
			result = RLC_ERR;
		}
	}
	CATCH_ANY {
		result = RLC_ERR;
	}
	FINALLY {
		bn_free(m);
		bn_free(eb);
	}

	return result;
}

#if CP_RSA == BASIC || !defined(STRIP)

int cp_rsa_dec_basic(uint8_t *out, int *out_len, uint8_t *in, int in_len, rsa_t prv) {
	bn_t m, eb;
	int size, pad_len, result = RLC_OK;

	size = bn_size_bin(prv->n);

	if (prv == NULL || in_len != size || in_len < RSA_PAD_LEN) {
		return RLC_ERR;
	}

	bn_null(m);
	bn_null(eb);

	TRY {
		bn_new(m);
		bn_new(eb);

		bn_read_bin(eb, in, in_len);
		bn_mxp(eb, eb, prv->d, prv->n);

		if (bn_cmp(eb, prv->n) != RLC_LT) {
			result = RLC_ERR;
		}
#if CP_RSAPD == BASIC
		if (pad_basic(eb, &pad_len, in_len, size, RSA_DEC) == RLC_OK) {
#elif CP_RSAPD == PKCS1
		if (pad_pkcs1(eb, &pad_len, in_len, size, RSA_DEC) == RLC_OK) {
#elif CP_RSAPD == PKCS2
		if (pad_pkcs2(eb, &pad_len, in_len, size, RSA_DEC) == RLC_OK) {
#endif
			size = size - pad_len;

			if (size <= *out_len) {
				memset(out, 0, size);
				bn_write_bin(out, size, eb);
				*out_len = size;
			} else {
				result = RLC_ERR;
			}
		} else {
			result = RLC_ERR;
		}
	}
	CATCH_ANY {
		result = RLC_ERR;
	}
	FINALLY {
		bn_free(m);
		bn_free(eb);
	}

	return result;
}

#endif

#if CP_RSA == QUICK || !defined(STRIP)

int cp_rsa_dec_quick(uint8_t *out, int *out_len, uint8_t *in, int in_len, rsa_t prv) {
	bn_t m, eb;
	int size, pad_len, result = RLC_OK;

	bn_null(m);
	bn_null(eb);

	size = bn_size_bin(prv->n);

	if (prv == NULL || in_len != size || in_len < RSA_PAD_LEN) {
		return RLC_ERR;
	}

	TRY {
		bn_new(m);
		bn_new(eb);

		bn_read_bin(eb, in, in_len);

		bn_copy(m, eb);

		/* m1 = c^dP mod p. */
		bn_mxp(eb, eb, prv->dp, prv->p);

		/* m2 = c^dQ mod q. */
		bn_mxp(m, m, prv->dq, prv->q);

		/* m1 = m1 - m2 mod p. */
		bn_sub(eb, eb, m);
		while (bn_sign(eb) == RLC_NEG) {
			bn_add(eb, eb, prv->p);
		}
		bn_mod(eb, eb, prv->p);
		/* m1 = qInv(m1 - m2) mod p. */
		bn_mul(eb, eb, prv->qi);
		bn_mod(eb, eb, prv->p);
		/* m = m2 + m1 * q. */
		bn_mul(eb, eb, prv->q);
		bn_add(eb, eb, m);

		if (bn_cmp(eb, prv->n) != RLC_LT) {
			result = RLC_ERR;
		}
#if CP_RSAPD == BASIC
		if (pad_basic(eb, &pad_len, in_len, size, RSA_DEC) == RLC_OK) {
#elif CP_RSAPD == PKCS1
		if (pad_pkcs1(eb, &pad_len, in_len, size, RSA_DEC) == RLC_OK) {
#elif CP_RSAPD == PKCS2
		if (pad_pkcs2(eb, &pad_len, in_len, size, RSA_DEC) == RLC_OK) {
#endif
			size = size - pad_len;

			if (size <= *out_len) {
				memset(out, 0, size);
				bn_write_bin(out, size, eb);
				*out_len = size;
			} else {
				result = RLC_ERR;
			}
		} else {
			result = RLC_ERR;
		}
	}
	CATCH_ANY {
		result = RLC_ERR;
	}
	FINALLY {
		bn_free(m);
		bn_free(eb);
	}

	return result;
}

#endif

#if CP_RSA == BASIC || !defined(STRIP)

int cp_rsa_sig_basic(uint8_t *sig, int *sig_len, uint8_t *msg, int msg_len, int hash, rsa_t prv) {
	bn_t m, eb;
	int size, pad_len, result = RLC_OK;
	uint8_t h[RLC_MD_LEN];

	if (prv == NULL || msg_len < 0) {
		return RLC_ERR;
	}

	pad_len = (!hash ? RLC_MD_LEN : msg_len);

#if CP_RSAPD == PKCS2
	size = bn_bits(prv->n) - 1;
	size = (size / 8) + (size % 8 > 0);
	if (pad_len > (size - 2)) {
		return RLC_ERR;
	}
#else
	size = bn_size_bin(prv->n);
	if (pad_len > (size - RSA_PAD_LEN)) {
		return RLC_ERR;
	}
#endif

	bn_null(m);
	bn_null(eb);

	TRY {
		bn_new(m);
		bn_new(eb);

		bn_zero(m);
		bn_zero(eb);

		int operation = (!hash ? RSA_SIG : RSA_SIG_HASH);

#if CP_RSAPD == BASIC
		if (pad_basic(eb, &pad_len, pad_len, size, operation) == RLC_OK) {
#elif CP_RSAPD == PKCS1
		if (pad_pkcs1(eb, &pad_len, pad_len, size, operation) == RLC_OK) {
#elif CP_RSAPD == PKCS2
		if (pad_pkcs2(eb, &pad_len, pad_len, size, operation) == RLC_OK) {
#endif
			if (!hash) {
				md_map(h, msg, msg_len);
				bn_read_bin(m, h, RLC_MD_LEN);
				bn_add(eb, eb, m);
			} else {
				bn_read_bin(m, msg, msg_len);
				bn_add(eb, eb, m);
			}

#if CP_RSAPD == PKCS2
			pad_pkcs2(eb, &pad_len, bn_bits(prv->n), size, RSA_SIG_FIN);
#endif

			bn_mxp(eb, eb, prv->d, prv->n);

			size = bn_size_bin(prv->n);

			if (size <= *sig_len) {
				memset(sig, 0, size);
				bn_write_bin(sig, size, eb);
				*sig_len = size;
			} else {
				result = RLC_ERR;
			}
		} else {
			result = RLC_ERR;
		}
	}
	CATCH_ANY {
		THROW(ERR_CAUGHT);
	}
	FINALLY {
		bn_free(m);
		bn_free(eb);
	}

	return result;
}

#endif

#if CP_RSA == QUICK || !defined(STRIP)

int cp_rsa_sig_quick(uint8_t *sig, int *sig_len, uint8_t *msg, int msg_len, int hash, rsa_t prv) {
	bn_t m, eb;
	int pad_len, size, result = RLC_OK;
	uint8_t h[RLC_MD_LEN];

	if (prv == NULL || msg_len < 0) {
		return RLC_ERR;
	}

	pad_len = (!hash ? RLC_MD_LEN : msg_len);

#if CP_RSAPD == PKCS2
	size = bn_bits(prv->n) - 1;
	size = (size / 8) + (size % 8 > 0);
	if (pad_len > (size - 2)) {
		return RLC_ERR;
	}
#else
	size = bn_size_bin(prv->n);
	if (pad_len > (size - RSA_PAD_LEN)) {
		return RLC_ERR;
	}
#endif

	bn_null(m);
	bn_null(eb);

	TRY {
		bn_new(m);
		bn_new(eb);

		bn_zero(m);
		bn_zero(eb);

		int operation = (!hash ? RSA_SIG : RSA_SIG_HASH);

#if CP_RSAPD == BASIC
		if (pad_basic(eb, &pad_len, pad_len, size, operation) == RLC_OK) {
#elif CP_RSAPD == PKCS1
		if (pad_pkcs1(eb, &pad_len, pad_len, size, operation) == RLC_OK) {
#elif CP_RSAPD == PKCS2
		if (pad_pkcs2(eb, &pad_len, pad_len, size, operation) == RLC_OK) {
#endif
			if (!hash) {
				md_map(h, msg, msg_len);
				bn_read_bin(m, h, RLC_MD_LEN);
				bn_add(eb, eb, m);
			} else {
				bn_read_bin(m, msg, msg_len);
				bn_add(eb, eb, m);
			}

#if CP_RSAPD == PKCS2
			pad_pkcs2(eb, &pad_len, bn_bits(prv->n), size, RSA_SIG_FIN);
#endif

			bn_copy(m, eb);

			/* m1 = c^dP mod p. */
			bn_mxp(eb, eb, prv->dp, prv->p);

			/* m2 = c^dQ mod q. */
			bn_mxp(m, m, prv->dq, prv->q);

			/* m1 = m1 - m2 mod p. */
			bn_sub(eb, eb, m);
			while (bn_sign(eb) == RLC_NEG) {
				bn_add(eb, eb, prv->p);
			}
			bn_mod(eb, eb, prv->p);
			/* m1 = qInv(m1 - m2) mod p. */
			bn_mul(eb, eb, prv->qi);
			bn_mod(eb, eb, prv->p);
			/* m = m2 + m1 * q. */
			bn_mul(eb, eb, prv->q);
			bn_add(eb, eb, m);
			bn_mod(eb, eb, prv->n);

			size = bn_size_bin(prv->n);

			if (size <= *sig_len) {
				memset(sig, 0, size);
				bn_write_bin(sig, size, eb);
				*sig_len = size;
			} else {
				result = RLC_ERR;
			}
		} else {
			result = RLC_ERR;
		}
	}
	CATCH_ANY {
		THROW(ERR_CAUGHT);
	}
	FINALLY {
		bn_free(m);
		bn_free(eb);
	}

	return result;
}

#endif

int cp_rsa_ver(uint8_t *sig, int sig_len, uint8_t *msg, int msg_len, int hash, rsa_t pub) {
	bn_t m, eb;
	int size, pad_len, result;
<<<<<<< HEAD
	uint8_t *h1 = RLC_ALLOCA(uint8_t, RLC_MAX(msg_len, MD_LEN) + 8),
        *h2 = RLC_ALLOCA(uint8_t, RLC_MAX(msg_len, MD_LEN));
=======
	uint8_t h1[RLC_MAX(msg_len, RLC_MD_LEN) + 8], h2[RLC_MAX(msg_len, RLC_MD_LEN)];
>>>>>>> 43aaea81

	/* We suppose that the signature is invalid. */
	result = 0;

	if (pub == NULL || msg_len < 0) {
		return 0;
	}

	pad_len = (!hash ? RLC_MD_LEN : msg_len);

#if CP_RSAPD == PKCS2
	size = bn_bits(pub->n) - 1;
	if (size % 8 == 0) {
		size = size / 8 - 1;
	} else {
		size = bn_size_bin(pub->n);
	}
	if (pad_len > (size - 2)) {
		return 0;
	}
#else
	size = bn_size_bin(pub->n);
	if (pad_len > (size - RSA_PAD_LEN)) {
		return 0;
	}
#endif

	bn_null(m);
	bn_null(eb);

	TRY {
		bn_new(m);
		bn_new(eb);

		bn_read_bin(eb, sig, sig_len);

		bn_mxp(eb, eb, pub->e, pub->n);

		int operation = (!hash ? RSA_VER : RSA_VER_HASH);

#if CP_RSAPD == BASIC
		if (pad_basic(eb, &pad_len, RLC_MD_LEN, size, operation) == RLC_OK) {
#elif CP_RSAPD == PKCS1
		if (pad_pkcs1(eb, &pad_len, RLC_MD_LEN, size, operation) == RLC_OK) {
#elif CP_RSAPD == PKCS2
		if (pad_pkcs2(eb, &pad_len, bn_bits(pub->n), size, operation) == RLC_OK) {
#endif

#if CP_RSAPD == PKCS2
			memset(h1, 0, 8);

			if (!hash) {
				md_map(h1 + 8, msg, msg_len);
				md_map(h2, h1, RLC_MD_LEN + 8);

				memset(h1, 0, RLC_MD_LEN);
				bn_write_bin(h1, size - pad_len, eb);
				/* Everything went ok, so signature status is changed. */
				result = util_cmp_const(h1, h2, RLC_MD_LEN);
			} else {
				memcpy(h1 + 8, msg, msg_len);
				md_map(h2, h1, RLC_MD_LEN + 8);

				memset(h1, 0, msg_len);
				bn_write_bin(h1, size - pad_len, eb);

				/* Everything went ok, so signature status is changed. */
				result = util_cmp_const(h1, h2, msg_len);
			}
#else
			memset(h1, 0, RLC_MAX(msg_len, RLC_MD_LEN));
			bn_write_bin(h1, size - pad_len, eb);

			if (!hash) {
				md_map(h2, msg, msg_len);
				/* Everything went ok, so signature status is changed. */
				result = util_cmp_const(h1, h2, RLC_MD_LEN);
			} else {
				/* Everything went ok, so signature status is changed. */
				result = util_cmp_const(h1, msg, msg_len);
			}
#endif
			result = (result == RLC_EQ ? 1 : 0);
		} else {
			result = 0;
		}
	}
	CATCH_ANY {
		result = 0;
	}
	FINALLY {
		bn_free(m);
		bn_free(eb);
	}

	return result;
}<|MERGE_RESOLUTION|>--- conflicted
+++ resolved
@@ -1117,12 +1117,8 @@
 int cp_rsa_ver(uint8_t *sig, int sig_len, uint8_t *msg, int msg_len, int hash, rsa_t pub) {
 	bn_t m, eb;
 	int size, pad_len, result;
-<<<<<<< HEAD
 	uint8_t *h1 = RLC_ALLOCA(uint8_t, RLC_MAX(msg_len, MD_LEN) + 8),
         *h2 = RLC_ALLOCA(uint8_t, RLC_MAX(msg_len, MD_LEN));
-=======
-	uint8_t h1[RLC_MAX(msg_len, RLC_MD_LEN) + 8], h2[RLC_MAX(msg_len, RLC_MD_LEN)];
->>>>>>> 43aaea81
 
 	/* We suppose that the signature is invalid. */
 	result = 0;
