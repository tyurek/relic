--- conflicted
+++ resolved
@@ -123,14 +123,10 @@
 		bn_t d) {
 	ec_t p;
 	bn_t x;
-<<<<<<< HEAD
-    int l, result = RLC_OK, size = RLC_CEIL(ec_param_level(), 8);
+
+  int l, result = RLC_OK, size = RLC_CEIL(ec_param_level(), 8);
 	uint8_t _x[FC_BYTES + 1], h[MD_LEN], iv[RLC_BC_LEN] = { 0 };
-    uint8_t * key = RLC_ALLOCA(uint8_t, 2 * size);
-=======
-	int l, result = RLC_OK, size = RLC_CEIL(ec_param_level(), 8);
-	uint8_t _x[FC_BYTES + 1], h[RLC_MD_LEN], key[2 * size], iv[RLC_BC_LEN] = { 0 };
->>>>>>> 43aaea81
+  uint8_t * key = RLC_ALLOCA(uint8_t, 2 * size);
 
 	bn_null(x);
 	ec_null(p);
