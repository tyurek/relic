/*
 * RELIC is an Efficient LIbrary for Cryptography
 * Copyright (C) 2007-2019 RELIC Authors
 *
 * This file is part of RELIC. RELIC is legal property of its developers,
 * whose names are not listed here. Please refer to the COPYRIGHT file
 * for contact information.
 *
 * RELIC is free software; you can redistribute it and/or modify it under the
 * terms of the version 2.1 (or later) of the GNU Lesser General Public License
 * as published by the Free Software Foundation; or version 2.0 of the Apache
 * License as published by the Apache Software Foundation. See the LICENSE files
 * for more details.
 *
 * RELIC is distributed in the hope that it will be useful, but WITHOUT ANY
 * WARRANTY; without even the implied warranty of MERCHANTABILITY or FITNESS FOR
 * A PARTICULAR PURPOSE. See the LICENSE files for more details.
 *
 * You should have received a copy of the GNU Lesser General Public or the
 * Apache License along with RELIC. If not, see <https://www.gnu.org/licenses/>
 * or <https://www.apache.org/licenses/>.
 */

/**
 * @file
 *
 * Implementation of point normalization on binary elliptic curves.
 *
 * @ingroup eb
 */

#include "string.h"

#include "relic_core.h"
#include "relic_eb.h"

/*============================================================================*/
/* Private definitions                                                        */
/*============================================================================*/

#if EB_ADD == PROJC || !defined(STRIP)

/**
 * Normalizes a point represented in projective coordinates.
 *
 * @param[out] r		- the result.
 * @param[in] p			- the point to normalize.
 * @param[in] inverted	- if the Z coordinate is already inverted.
 */
static void eb_norm_imp(eb_t r, const eb_t p, int inverted) {
	if (!p->norm) {
		if (inverted) {
			fb_copy(r->z, p->z);
		} else {
			fb_inv(r->z, p->z);
		}
		fb_mul(r->x, p->x, r->z);
		fb_sqr(r->z, r->z);
		fb_mul(r->y, p->y, r->z);
		fb_set_dig(r->z, 1);
	}

	r->norm = 1;
}

#endif /* EB_ADD == PROJC */

/**
 * Normalizes a point represented in lambda-coordinates.
 *
 * @param[out] r		- the result.
 * @param[in] p			- the point to normalize.
 */
static void eb_norm_hlv(eb_t r, const eb_t p) {
	fb_add(r->y, p->x, p->y);
	fb_mul(r->y, r->y, p->x);
	fb_copy(r->x, p->x);
	r->norm = 1;
}

/*============================================================================*/
/* Public definitions                                                         */
/*============================================================================*/

void eb_norm(eb_t r, const eb_t p) {
	if (eb_is_infty(p)) {
		eb_set_infty(r);
		return;
	}

	if (p->norm == 1) {
		/* If the point is represented in affine coordinates, just copy it. */
		eb_copy(r, p);
		return;
	}

	if (p->norm == 2) {
		eb_norm_hlv(r, p);
		return;
	}

#if EB_ADD == PROJC || !defined(STRIP)
	eb_norm_imp(r, p, 0);
#endif /* EB_ADD == PROJC */
}

void eb_norm_sim(eb_t *r, const eb_t *t, int n) {
<<<<<<< HEAD
	int i;
	fb_t *a = RELIC_ALLOCA(fb_t, n);
=======
	fb_t a[n];
>>>>>>> 90251bff

	if (n == 1) {
		eb_norm(r[0], t[0]);
		return;
	}

	for (int i = 0; i < n; i++) {
		fb_null(a[i]);
	}

	TRY {
		for (int i = 0; i < n; i++) {
			fb_new(a[i]);
			if (!eb_is_infty(t[i])) {
				fb_copy(a[i], t[i]->z);
			} else {
				fb_set_dig(a[i], 1);
			}
		}

		fb_inv_sim(a, (const fb_t *)a, n);

		for (int i = 0; i < n; i++) {
			fb_copy(r[i]->x, t[i]->x);
			fb_copy(r[i]->y, t[i]->y);
			if (!eb_is_infty(t[i])) {
				fb_copy(r[i]->z, a[i]);
			}
		}

		for (int i = 0; i < n; i++) {
			eb_norm_imp(r[i], r[i], 1);
		}
	}
	CATCH_ANY {
		THROW(ERR_CAUGHT);
	}
	FINALLY {
		for (int i = 0; i < n; i++) {
			fb_free(a[i]);
		}
	}
}<|MERGE_RESOLUTION|>--- conflicted
+++ resolved
@@ -105,12 +105,7 @@
 }
 
 void eb_norm_sim(eb_t *r, const eb_t *t, int n) {
-<<<<<<< HEAD
-	int i;
 	fb_t *a = RELIC_ALLOCA(fb_t, n);
-=======
-	fb_t a[n];
->>>>>>> 90251bff
 
 	if (n == 1) {
 		eb_norm(r[0], t[0]);
