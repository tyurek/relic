--- conflicted
+++ resolved
@@ -318,14 +318,9 @@
 		const bn_t m) {
 	eb_t t0[1 << (EB_WIDTH / 2)], t1[1 << (EB_WIDTH / 2)], t[1 << EB_WIDTH];
 	bn_t n;
-<<<<<<< HEAD
 	int i, l0, l1, w = EB_WIDTH / 2;
 	uint8_t *w0 = RLC_ALLOCA(uint8_t, RLC_CEIL(RLC_FB_BITS, w)),
         *w1 = RLC_ALLOCA(uint8_t, RLC_CEIL(RLC_FB_BITS, w));
-=======
-	int l0, l1, w = EB_WIDTH / 2;
-	uint8_t w0[RLC_CEIL(RLC_FB_BITS, w)], w1[RLC_CEIL(RLC_FB_BITS, w)];
->>>>>>> cb266746
 
 	bn_null(n);
 
